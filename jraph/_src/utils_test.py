# Copyright 2020 DeepMind Technologies Limited.


# Licensed under the Apache License, Version 2.0 (the "License");
# you may not use this file except in compliance with the License.
# You may obtain a copy of the License at

# https://www.apache.org/licenses/LICENSE-2.0

# Unless required by applicable law or agreed to in writing, software
# distributed under the License is distributed on an "AS IS" BASIS,
# WITHOUT WARRANTIES OR CONDITIONS OF ANY KIND, either express or implied.
# See the License for the specific language governing permissions and
# limitations under the License.
"""Tests for jraph.utils."""

import functools
import os
from absl.testing import absltest
from absl.testing import parameterized
import jax
from jax.lib import xla_bridge
import jax.numpy as jnp
import jax.tree_util as tree
from jraph._src import graph
from jraph._src import utils
import numpy as np


def _get_random_graph(max_n_graph=10,
                      include_node_features=True,
                      include_edge_features=True,
                      include_globals=True):
  n_graph = np.random.randint(1, max_n_graph + 1)
  n_node = np.random.randint(0, 10, n_graph)
  n_edge = np.random.randint(0, 20, n_graph)
  # We cannot have any edges if there are no nodes.
  n_edge[n_node == 0] = 0

  senders = []
  receivers = []
  offset = 0
  for n_node_in_graph, n_edge_in_graph in zip(n_node, n_edge):
    if n_edge_in_graph != 0:
      senders += list(
          np.random.randint(0, n_node_in_graph, n_edge_in_graph) + offset)
      receivers += list(
          np.random.randint(0, n_node_in_graph, n_edge_in_graph) + offset)
    offset += n_node_in_graph
  if include_globals:
    global_features = jnp.asarray(np.random.random(size=(n_graph, 5)))
  else:
    global_features = None
  if include_node_features:
    nodes = jnp.asarray(np.random.random(size=(np.sum(n_node), 4)))
  else:
    nodes = None

  if include_edge_features:
    edges = jnp.asarray(np.random.random(size=(np.sum(n_edge), 3)))
  else:
    edges = None
  return graph.GraphsTuple(
      n_node=jnp.asarray(n_node),
      n_edge=jnp.asarray(n_edge),
      nodes=nodes,
      edges=edges,
      globals=global_features,
      senders=jnp.asarray(senders),
      receivers=jnp.asarray(receivers))


def _make_nest(array):
  """Returns a nest given an array."""
  return {'a': array,
          'b': [jnp.ones_like(array), {'c': jnp.zeros_like(array)}]}


def _get_list_and_batched_graph():
  """Returns a list of individual graphs and a batched version.

  This test-case includes the following corner-cases:
    - single node,
    - multiple nodes,
    - no edges,
    - single edge,
    - and multiple edges.
  """
  batched_graph = graph.GraphsTuple(
      n_node=jnp.array([1, 3, 1, 0, 2, 0, 0]),
      n_edge=jnp.array([2, 5, 0, 0, 1, 0, 0]),
      nodes=_make_nest(jnp.arange(14).reshape(7, 2)),
      edges=_make_nest(jnp.arange(24).reshape(8, 3)),
      globals=_make_nest(jnp.arange(14).reshape(7, 2)),
      senders=jnp.array([0, 0, 1, 1, 2, 3, 3, 6]),
      receivers=jnp.array([0, 0, 2, 1, 3, 2, 1, 5]))

  list_graphs = [
      graph.GraphsTuple(
          n_node=jnp.array([1]),
          n_edge=jnp.array([2]),
          nodes=_make_nest(jnp.array([[0, 1]])),
          edges=_make_nest(jnp.array([[0, 1, 2], [3, 4, 5]])),
          globals=_make_nest(jnp.array([[0, 1]])),
          senders=jnp.array([0, 0]),
          receivers=jnp.array([0, 0])),
      graph.GraphsTuple(
          n_node=jnp.array([3]),
          n_edge=jnp.array([5]),
          nodes=_make_nest(jnp.array([[2, 3], [4, 5], [6, 7]])),
          edges=_make_nest(
              jnp.array([[6, 7, 8], [9, 10, 11], [12, 13, 14], [15, 16, 17],
                         [18, 19, 20]])),
          globals=_make_nest(jnp.array([[2, 3]])),
          senders=jnp.array([0, 0, 1, 2, 2]),
          receivers=jnp.array([1, 0, 2, 1, 0])),
      graph.GraphsTuple(
          n_node=jnp.array([1]),
          n_edge=jnp.array([0]),
          nodes=_make_nest(jnp.array([[8, 9]])),
          edges=_make_nest(jnp.zeros((0, 3))),
          globals=_make_nest(jnp.array([[4, 5]])),
          senders=jnp.array([]),
          receivers=jnp.array([])),
      graph.GraphsTuple(
          n_node=jnp.array([0]),
          n_edge=jnp.array([0]),
          nodes=_make_nest(jnp.zeros((0, 2))),
          edges=_make_nest(jnp.zeros((0, 3))),
          globals=_make_nest(jnp.array([[6, 7]])),
          senders=jnp.array([]),
          receivers=jnp.array([])),
      graph.GraphsTuple(
          n_node=jnp.array([2]),
          n_edge=jnp.array([1]),
          nodes=_make_nest(jnp.array([[10, 11], [12, 13]])),
          edges=_make_nest(jnp.array([[21, 22, 23]])),
          globals=_make_nest(jnp.array([[8, 9]])),
          senders=jnp.array([1]),
          receivers=jnp.array([0])),
      graph.GraphsTuple(
          n_node=jnp.array([0]),
          n_edge=jnp.array([0]),
          nodes=_make_nest(jnp.zeros((0, 2))),
          edges=_make_nest(jnp.zeros((0, 3))),
          globals=_make_nest(jnp.array([[10, 11]])),
          senders=jnp.array([]),
          receivers=jnp.array([])),
      graph.GraphsTuple(
          n_node=jnp.array([0]),
          n_edge=jnp.array([0]),
          nodes=_make_nest(jnp.zeros((0, 2))),
          edges=_make_nest(jnp.zeros((0, 3))),
          globals=_make_nest(jnp.array([[12, 13]])),
          senders=jnp.array([]),
          receivers=jnp.array([])),
      graph.GraphsTuple(
          n_node=jnp.array([]),
          n_edge=jnp.array([]),
          nodes=_make_nest(jnp.zeros((0, 2))),
          edges=_make_nest(jnp.zeros((0, 3))),
          globals=_make_nest(jnp.zeros((0, 2))),
          senders=jnp.array([]),
          receivers=jnp.array([])),
  ]

  return list_graphs, batched_graph


def _get_list_matrix():
  """Returns a list of adjacency matrices, its sparse version
  and expected `GraphsTuple` corresponding to them.

  This test-case includes the following corner-cases:
    - single node,
    - multiple nodes,
    - no edges,
    - single edge,
    - and multiple edges.
  """
  adj_matrices = [
      np.array([[2]]),
      np.array([[1, 1, 0], [0, 0, 1], [1, 1, 0]]),
      np.array([[0]]),
      np.array([[]]),
      np.array([[0, 0], [1, 0]]),
  ]
  # Sparse version of the above adjacency matrix.
  sparse_COO_matrices = [
      # (row, column, values, n_node)
      (np.array([0]), np.array([0]), np.array([2]), np.array([1])),
      (np.array([0, 0, 1, 2, 2]), np.array([0, 1, 2, 0, 1]),
       np.array([1, 1, 1, 1, 1]), np.array(3)),
      (np.array([]), np.array([]), np.array([]), np.array(1)),
      (np.array([]), np.array([]), np.array([]), np.array(0)),
      (np.array([1]), np.array([0]), np.array([1]), np.array(2)),
  ]
  expected_graphs = [
      graph.GraphsTuple(
          n_node=jnp.array([1]),
          n_edge=jnp.array([2]),
          nodes=None, edges=None, globals=None,
          senders=jnp.array([0, 0]),
          receivers=jnp.array([0, 0])),
      graph.GraphsTuple(
          n_node=jnp.array([3]),
          n_edge=jnp.array([5]),
          nodes=None, edges=None, globals=None,
          senders=jnp.array([0, 0, 1, 2, 2]),
          receivers=jnp.array([0, 1, 2, 0, 1])),
      graph.GraphsTuple(
          n_node=jnp.array([1]),
          n_edge=jnp.array([0]),
          nodes=None, edges=None, globals=None,
          senders=jnp.array([]),
          receivers=jnp.array([])),
      graph.GraphsTuple(
          n_node=jnp.array([0]),
          n_edge=jnp.array([0]),
          nodes=None, edges=None, globals=None,
          senders=jnp.array([]),
          receivers=jnp.array([])),
      graph.GraphsTuple(
          n_node=jnp.array([2]),
          n_edge=jnp.array([1]),
          nodes=None, edges=None, globals=None,
          senders=jnp.array([1]),
          receivers=jnp.array([0])),
  ]
  return adj_matrices, sparse_COO_matrices, expected_graphs


class GraphTest(parameterized.TestCase):

  def test_batch(self):
    """Tests batching of graph."""
    list_graphs_tuple, batched_graphs_tuple = _get_list_and_batched_graph()
    graphs_tuple = utils.batch(list_graphs_tuple)
    jax.tree_util.tree_map(np.testing.assert_allclose, graphs_tuple,
                           batched_graphs_tuple)

  def test_unbatch(self):
    """Tests unbatching of graph."""
    list_graphs_tuple, batched_graphs_tuple = _get_list_and_batched_graph()
    graphs_tuples = utils.unbatch(batched_graphs_tuple)
    # The final GraphsTuple does not contain a graph, and so shouldn't be
    # present in the result.
    jax.tree_util.tree_map(np.testing.assert_allclose, graphs_tuples,
                           list_graphs_tuple[:-1])

  def test_batch_np(self):
    """Tests batching of graph in numpy."""
    (list_graphs_tuple, batched_graphs_tuple) = _get_list_and_batched_graph()
    graphs_tuple = utils.batch_np(list_graphs_tuple)
    jax.tree_util.tree_map(np.testing.assert_allclose, graphs_tuple,
                           batched_graphs_tuple)

  def test_unbatch_np(self):
    """Tests unbatching of graph in numpy."""
    (list_graphs_tuple, batched_graphs_tuple) = _get_list_and_batched_graph()
    graphs_tuples = utils.unbatch_np(batched_graphs_tuple)
    # The final GraphsTuple does not contain a graph, and so shouldn't be
    # present in the result.
    jax.tree_util.tree_map(np.testing.assert_allclose, graphs_tuples,
                           list_graphs_tuple[:-1])

  @parameterized.parameters((True, True, False),
                            (True, False, True),
                            (False, True, True))
  def test_batch_unbatch_with_random_graphs(self,
                                            include_globals,
                                            include_nodes,
                                            include_edges):
    """Tests batch(unbatch) is identity with random graphs."""
    np.random.seed(42)
    for _ in range(100):
      g = _get_random_graph(include_globals=include_globals,
                            include_node_features=include_nodes,
                            include_edge_features=include_edges)
      jax.tree_util.tree_map(np.testing.assert_allclose,
                             utils.batch(utils.unbatch(g)), g)

    for _ in range(10):
      rg = lambda: _get_random_graph(  # pylint: disable=g-long-lambda
          1, include_nodes, include_edges, include_globals)
      graphs1 = [rg() for _ in range(np.random.randint(1, 10))]
      graphs2 = utils.unbatch(utils.batch(graphs1))
      for g1, g2 in zip(graphs1, graphs2):
        jax.tree_util.tree_map(np.testing.assert_allclose, g1, g2)

  def test_pad_with_graphs(self):
    """Tests padding of graph."""
    _, graphs_tuple = _get_list_and_batched_graph()
    padded_graphs_tuple = utils.pad_with_graphs(graphs_tuple, 10, 12, 9)
    expected_padded_graph = graph.GraphsTuple(
        n_node=jnp.concatenate([graphs_tuple.n_node,
                                jnp.array([3, 0])]),
        n_edge=jnp.concatenate([graphs_tuple.n_edge,
                                jnp.array([4, 0])]),
        nodes=tree.tree_map(
            lambda f: jnp.concatenate([f, jnp.zeros((3, 2), dtype=f.dtype)]),
            graphs_tuple.nodes),
        edges=tree.tree_map(
            lambda f: jnp.concatenate([f, jnp.zeros((4, 3), dtype=f.dtype)]),
            graphs_tuple.edges),
        globals=tree.tree_map(
            lambda f: jnp.concatenate([f, jnp.zeros((2, 2), dtype=f.dtype)]),
            graphs_tuple.globals),
        senders=jnp.concatenate([graphs_tuple.senders,
                                 jnp.array([7, 7, 7, 7])]),
        receivers=jnp.concatenate(
            [graphs_tuple.receivers,
             jnp.array([7, 7, 7, 7])]),
    )
    jax.tree_util.tree_map(np.testing.assert_allclose, padded_graphs_tuple,
                           expected_padded_graph)

  def test_unpad(self):
    """Tests unpadding of graph."""
    _, graphs_tuple = _get_list_and_batched_graph()
    unpadded_graphs_tuple = utils.unpad_with_graphs(graphs_tuple)
    expected_unpadded_graph = graph.GraphsTuple(
        n_node=jnp.array([1, 3, 1, 0]),
        n_edge=jnp.array([2, 5, 0, 0]),
        nodes=_make_nest(jnp.arange(10).reshape(5, 2)),
        edges=_make_nest(jnp.arange(21).reshape(7, 3)),
        globals=_make_nest(jnp.arange(8).reshape(4, 2)),
        senders=jnp.array([0, 0, 1, 1, 2, 3, 3]),
        receivers=jnp.array([0, 0, 2, 1, 3, 2, 1]))
    jax.tree_util.tree_map(np.testing.assert_allclose, unpadded_graphs_tuple,
                           expected_unpadded_graph)

  @parameterized.parameters((True, True, False),
                            (True, False, True),
                            (False, True, True))
  def test_pad_unpad_with_random_graphs(self,
                                        include_globals,
                                        include_nodes,
                                        include_edges):
    """Tests unpad(pad) is identity with random graphs."""
    np.random.seed(42)
    for _ in range(100):
      g = _get_random_graph(include_globals=include_globals,
                            include_node_features=include_nodes,
                            include_edge_features=include_edges)
      jax.tree_util.tree_map(
          np.testing.assert_allclose,
          utils.unpad_with_graphs(utils.pad_with_graphs(g, 101, 200, 11)), g)

  def test_pad_unpad_with_graphs_exact_padding(self):
    """Tests unpad(pad) is identity with random graphs."""
    g = _get_random_graph(include_globals=True,
                          include_node_features=True,
                          include_edge_features=True)
    recovered_g = utils.unpad_with_graphs(utils.pad_with_graphs(
        g,
        n_node=g.n_node.sum() + 1,
        n_edge=g.n_edge.sum(),
        n_graph=g.n_node.shape[0] + 1))

    jax.tree_util.tree_map(np.testing.assert_allclose, recovered_g, g)

  def test_get_number_of_padding_with_graphs_graphs(self):
    """Tests the number of padding graphs calculation."""
    _, graphs_tuple = _get_list_and_batched_graph()
    expected = 3
    with self.subTest('nojit'):
      jax.tree_util.tree_map(
          np.testing.assert_allclose,
          utils.get_number_of_padding_with_graphs_graphs(graphs_tuple),
          expected)
    with self.subTest('jit'):
      jax.tree_util.tree_map(
          np.testing.assert_allclose,
          jax.jit(utils.get_number_of_padding_with_graphs_graphs)(graphs_tuple),
          expected)

  def test_get_number_of_padding_with_graphs_nodes(self):
    """Tests the number of padding nodes calculation."""
    _, graphs_tuple = _get_list_and_batched_graph()
    expected = 2
    with self.subTest('nojit'):
      jax.tree_util.tree_map(
          np.testing.assert_allclose,
          utils.get_number_of_padding_with_graphs_nodes(graphs_tuple), expected)
    with self.subTest('jit'):
      jax.tree_util.tree_map(
          np.testing.assert_allclose,
          jax.jit(utils.get_number_of_padding_with_graphs_nodes)(graphs_tuple),
          expected)

  def test_get_number_of_padding_with_graphs_edges(self):
    """Tests the number of padding edges calculation."""
    _, graphs_tuple = _get_list_and_batched_graph()
    expected = 1
    with self.subTest('nojit'):
      jax.tree_util.tree_map(
          np.testing.assert_allclose,
          utils.get_number_of_padding_with_graphs_edges(graphs_tuple), expected)
    with self.subTest('jit'):
      jax.tree_util.tree_map(
          np.testing.assert_allclose,
          jax.jit(utils.get_number_of_padding_with_graphs_edges)(graphs_tuple),
          expected)

  def test_get_node_padding_mask(self):
    """Tests construction of node padding mask."""
    _, graphs_tuple = _get_list_and_batched_graph()
    expected_mask = jnp.array([1, 1, 1, 1, 1, 0, 0]).astype(bool)
    with self.subTest('nojit'):
      mask = utils.get_node_padding_mask(graphs_tuple)
      jax.tree_util.tree_map(np.testing.assert_array_equal, mask, expected_mask)
    with self.subTest('jit'):
      mask = jax.jit(utils.get_node_padding_mask)(graphs_tuple)
      jax.tree_util.tree_map(np.testing.assert_array_equal, mask, expected_mask)

  def test_get_edge_padding_mask(self):
    """Tests construction of edge padding mask."""
    _, graphs_tuple = _get_list_and_batched_graph()
    expected_mask = jnp.array([1, 1, 1, 1, 1, 1, 1, 0]).astype(bool)
    with self.subTest('nojit'):
      mask = utils.get_edge_padding_mask(graphs_tuple)
      np.testing.assert_array_equal(mask, expected_mask)
    with self.subTest('jit'):
      mask = jax.jit(utils.get_edge_padding_mask)(graphs_tuple)
      np.testing.assert_array_equal(mask, expected_mask)

  def test_get_graph_padding_mask(self):
    """Tests construction of graph padding mask."""
    _, graphs_tuple = _get_list_and_batched_graph()
    expected_mask = jnp.array([1, 1, 1, 1, 0, 0, 0]).astype(bool)
    with self.subTest('nojit'):
      mask = utils.get_graph_padding_mask(graphs_tuple)
      np.testing.assert_array_equal(mask, expected_mask)
    with self.subTest('jit'):
      mask = jax.jit(utils.get_graph_padding_mask)(graphs_tuple)
      np.testing.assert_array_equal(mask, expected_mask)

  def test_segment_sum(self):
    result = utils.segment_sum(
        jnp.arange(9), jnp.array([0, 1, 2, 0, 4, 0, 1, 1, 0]), 6)
    np.testing.assert_allclose(result, jnp.array([16, 14, 2, 0, 4, 0]))

  def test_segment_sum_optional_num_segments(self):
    result = utils.segment_sum(
        jnp.arange(9), jnp.array([0, 1, 2, 0, 4, 0, 1, 1, 0]))
    np.testing.assert_allclose(result, jnp.array([16, 14, 2, 0, 4]))

  @parameterized.parameters((True,), (False,))
  def test_segment_mean(self, nan_data):
    data = jnp.arange(9, dtype=jnp.float32)
    expected_out = jnp.array([4, 14 / 3.0, 2, 0, 4, 0])
    segment_ids = jnp.array([0, 1, 2, 0, 4, 0, 1, 1, 0])
    if nan_data:
      data = data.at[0].set(jnp.nan)
      expected_out = expected_out.at[segment_ids[0]].set(jnp.nan)
    result = utils.segment_mean(data, segment_ids, 6)
    np.testing.assert_allclose(result, expected_out)

  @parameterized.parameters((True,), (False,))
  def test_segment_variance(self, nan_data):
    data = jnp.arange(8, dtype=jnp.float32)
    expected_out = jnp.stack([jnp.var(jnp.arange(3)),
                              jnp.var(jnp.arange(3, 5)),
                              jnp.var(jnp.arange(5, 8))])
    segment_ids = jnp.array([0, 0, 0, 1, 1, 2, 2, 2])
    if nan_data:
      data = data.at[0].set(jnp.nan)
      expected_out = expected_out.at[segment_ids[0]].set(jnp.nan)
    result = utils.segment_variance(data, segment_ids, 3)
    np.testing.assert_allclose(result, expected_out)

  @parameterized.parameters((True,), (False,))
  def test_segment_normalize(self, nan_data):
    norm = lambda x: (x - jnp.mean(x)) * jax.lax.rsqrt(jnp.var(x))
    data = jnp.arange(8, dtype=jnp.float32)
    segment_ids = jnp.array([0, 0, 0, 1, 1, 2, 2, 2])
    expected_out = jnp.concatenate(
        [norm(jnp.arange(3, dtype=jnp.float32)),
         norm(jnp.arange(3, 5, dtype=jnp.float32)),
         norm(jnp.arange(5, 8, dtype=jnp.float32))])
    if nan_data:
      data = data.at[0].set(jnp.nan)
      expected_out = expected_out.at[:3].set(jnp.nan)
    result = utils.segment_normalize(data, segment_ids, 3)
    np.testing.assert_allclose(result, expected_out)

  @parameterized.parameters((False, False),
                            (True, False),
                            (True, True),
                            (False, True),
                            (False, True))
  def test_segment_max(self, indices_are_sorted, unique_indices):
    neg_inf = jnp.iinfo(jnp.int32).min
    if unique_indices:
      data = jnp.arange(6)
      if indices_are_sorted:
        segment_ids = jnp.array([0, 1, 2, 3, 4, 5])
        expected_out = jnp.array([0, 1, 2, 3, 4, 5])
        num_segments = 6
      else:
        segment_ids = jnp.array([1, 0, 2, 4, 3, -5])
        expected_out = jnp.array([1, 0, 2, 4, 3])
        num_segments = 5
    else:
      data = jnp.arange(9)
      if indices_are_sorted:
        segment_ids = jnp.array([0, 0, 0, 1, 1, 1, 2, 3, 4])
        expected_out = jnp.array([2, 5, 6, 7, 8, neg_inf])
      else:
        segment_ids = jnp.array([0, 1, 2, 0, 4, 0, 1, 1, -6])
        expected_out = jnp.array([5, 7, 2, neg_inf, 4, neg_inf])
      num_segments = 6

    with self.subTest('nojit'):
      result = utils.segment_max(data, segment_ids, num_segments,
                                 indices_are_sorted, unique_indices)
      np.testing.assert_allclose(result, expected_out)
      result = utils.segment_max(data, segment_ids,
                                 indices_are_sorted=indices_are_sorted,
                                 unique_indices=unique_indices)
      num_unique_segments = jnp.max(segment_ids) + 1
      np.testing.assert_allclose(result, expected_out[:num_unique_segments])
    with self.subTest('jit'):
      result = jax.jit(utils.segment_max, static_argnums=(2, 3, 4))(
          data, segment_ids, num_segments, indices_are_sorted, unique_indices)
      np.testing.assert_allclose(result, expected_out)

  @parameterized.parameters((False, False), (True, False),
                            (True, True), (False, True),
                            (False, True))
  def test_segment_max_or_constant(self, indices_are_sorted, unique_indices):
    if unique_indices:
      data = jnp.arange(6, dtype=jnp.float32)
      if indices_are_sorted:
        segment_ids = jnp.array([0, 1, 2, 3, 4, 5])
        expected_out = jnp.array([0, 1, 2, 3, 4, 5, 0], dtype=jnp.float32)
        num_segments = 7
      else:
        segment_ids = jnp.array([1, 0, 2, 4, 3, -5])
        expected_out = jnp.array([1, 0, 2, 4, 3], dtype=jnp.float32)
        num_segments = 5
    else:
      data = jnp.arange(9, dtype=jnp.float32)
      if indices_are_sorted:
        segment_ids = jnp.array([0, 0, 0, 1, 1, 1, 2, 3, 4])
        expected_out = jnp.array([2, 5, 6, 7, 8, 0], dtype=jnp.float32)
      else:
        segment_ids = jnp.array([0, 1, 2, 0, 4, 0, 1, 1, -6])
        expected_out = jnp.array([5, 7, 2, 0, 4, 0], dtype=jnp.float32)
      num_segments = 6

    with self.subTest('nojit'):
      result = utils.segment_max_or_constant(data, segment_ids, num_segments,
                                             indices_are_sorted, unique_indices)
      np.testing.assert_allclose(result, expected_out)
      grad = jax.grad(lambda *x: jnp.sum(utils.segment_max_or_constant(*x)))(
          data, segment_ids, num_segments, indices_are_sorted, unique_indices)
      assert np.all(jnp.isfinite(grad))
      result = utils.segment_max_or_constant(
          data,
          segment_ids,
          indices_are_sorted=indices_are_sorted,
          unique_indices=unique_indices)
      num_unique_segments = jnp.max(segment_ids) + 1
      np.testing.assert_allclose(result, expected_out[:num_unique_segments])
    with self.subTest('jit'):
      result = jax.jit(
          utils.segment_max_or_constant,
          static_argnums=(2, 3, 4))(data, segment_ids, num_segments,
                                    indices_are_sorted, unique_indices)
      np.testing.assert_allclose(result, expected_out)
      grad_fn = jax.jit(
          jax.grad(lambda *x: jnp.sum(utils.segment_max_or_constant(*x))),
          static_argnums=(2, 3, 4))
      grad = grad_fn(data, segment_ids, num_segments, indices_are_sorted,
                     unique_indices)
      assert np.all(jnp.isfinite(grad))

  @parameterized.parameters((False, False), (True, False), (True, True),
                            (False, True))
  def test_segment_max_or_constant_2d(self, indices_are_sorted, unique_indices):
    if unique_indices:
      data = jnp.stack([jnp.arange(6), jnp.arange(6, 0, -1)], axis=1)
      if indices_are_sorted:
        segment_ids = jnp.array([0, 1, 2, 3, 4, 5])
        expected_out = jnp.array(
            [[0, 6], [1, 5], [2, 4], [3, 3], [4, 2], [5, 1]])
        num_segments = 6
      else:
        segment_ids = jnp.array([1, 0, 2, 4, 3, -5])
        expected_out = jnp.array(
            [[1, 5], [0, 6], [2, 4], [4, 2], [3, 3]])
        num_segments = 5
    else:
      data = jnp.stack([jnp.arange(9), jnp.arange(9, 0, -1)], axis=1)
      if indices_are_sorted:
        segment_ids = jnp.array([0, 0, 0, 1, 1, 1, 2, 3, 4])
        expected_out = jnp.array(
            [[2, 9], [5, 6], [6, 3], [7, 2], [8, 1], [0, 0]])
      else:
        segment_ids = jnp.array([0, 1, 2, 0, 4, 0, 1, 1, -6])
        expected_out = jnp.array(
            [[5, 9], [7, 8], [2, 7], [0, 0], [4, 5], [0, 0]])
      num_segments = 6

    with self.subTest('nojit'):
      result = utils.segment_max_or_constant(data, segment_ids, num_segments,
                                             indices_are_sorted, unique_indices)
      np.testing.assert_allclose(result, expected_out)
      result = utils.segment_max_or_constant(
          data,
          segment_ids,
          indices_are_sorted=indices_are_sorted,
          unique_indices=unique_indices)
      num_unique_segments = jnp.max(segment_ids) + 1
      np.testing.assert_allclose(result, expected_out[:num_unique_segments])
    with self.subTest('jit'):
      result = jax.jit(utils.segment_max_or_constant, static_argnums=(2, 3, 4))(
          data, segment_ids, num_segments, indices_are_sorted, unique_indices)
      np.testing.assert_allclose(result, expected_out)

  @parameterized.parameters((False, False),
                            (True, False),
                            (True, True),
                            (False, True))
  def test_segment_min(self, indices_are_sorted, unique_indices):
    inf = jnp.iinfo(jnp.int32).max
    if unique_indices:
      data = jnp.arange(6)
      if indices_are_sorted:
        segment_ids = jnp.array([0, 1, 2, 3, 4, 5])
        expected_out = jnp.array([0, 1, 2, 3, 4, 5])
        num_segments = 6
      else:
        segment_ids = jnp.array([1, 0, 2, 4, 3, -5])
        expected_out = jnp.array([1, 0, 2, 4, 3])
        num_segments = 5
    else:
      data = jnp.arange(9)
      if indices_are_sorted:
        segment_ids = jnp.array([0, 0, 0, 1, 1, 1, 2, 3, 4])
        expected_out = jnp.array([0, 3, 6, 7, 8, inf])
      else:
        segment_ids = jnp.array([0, 1, 2, 0, 4, 0, 1, 1, -6])
        expected_out = jnp.array([0, 1, 2, inf, 4, inf])
      num_segments = 6

    with self.subTest('nojit'):
      result = utils.segment_min(data, segment_ids, num_segments,
                                 indices_are_sorted, unique_indices)
      np.testing.assert_allclose(result, expected_out)
      result = utils.segment_min(data, segment_ids,
                                 indices_are_sorted=indices_are_sorted,
                                 unique_indices=unique_indices)
      num_unique_segment = np.max(segment_ids) + 1
      np.testing.assert_allclose(result, expected_out[:num_unique_segment])
    with self.subTest('jit'):
      result = jax.jit(utils.segment_min, static_argnums=(2, 3, 4))(
          data, segment_ids, num_segments, indices_are_sorted, unique_indices)
      np.testing.assert_allclose(result, expected_out)

  @parameterized.parameters((False, False), (True, False), (True, True),
                            (False, True))
  def test_segment_min_or_constant(self, indices_are_sorted, unique_indices):
    if unique_indices:
      data = jnp.arange(6, dtype=jnp.float32)
      if indices_are_sorted:
        segment_ids = jnp.array([0, 1, 2, 3, 4, 5])
        expected_out = jnp.array([0, 1, 2, 3, 4, 5], dtype=jnp.float32)
        num_segments = 6
      else:
        segment_ids = jnp.array([1, 0, 2, 4, 3, -5])
        expected_out = jnp.array([1, 0, 2, 4, 3], dtype=jnp.float32)
        num_segments = 5
    else:
      data = jnp.arange(9, dtype=jnp.float32)
      if indices_are_sorted:
        segment_ids = jnp.array([0, 0, 0, 1, 1, 1, 2, 3, 4])
        expected_out = jnp.array([0, 3, 6, 7, 8, 0], dtype=jnp.float32)
      else:
        segment_ids = jnp.array([0, 1, 2, 0, 4, 0, 1, 1, -6])
        expected_out = jnp.array([0, 1, 2, 0, 4, 0], dtype=jnp.float32)
      num_segments = 6

    with self.subTest('nojit'):
      result = utils.segment_min_or_constant(data, segment_ids, num_segments,
                                             indices_are_sorted, unique_indices)
      np.testing.assert_allclose(result, expected_out)
      grad = jax.grad(lambda *x: jnp.sum(utils.segment_min_or_constant(*x)))(
          data, segment_ids, num_segments, indices_are_sorted, unique_indices)
      assert np.all(jnp.isfinite(grad))
      result = utils.segment_min_or_constant(
          data,
          segment_ids,
          indices_are_sorted=indices_are_sorted,
          unique_indices=unique_indices)
      num_unique_segments = jnp.max(segment_ids) + 1
      np.testing.assert_allclose(result, expected_out[:num_unique_segments])
    with self.subTest('jit'):
      result = jax.jit(
          utils.segment_min_or_constant,
          static_argnums=(2, 3, 4))(data, segment_ids, num_segments,
                                    indices_are_sorted, unique_indices)
      np.testing.assert_allclose(result, expected_out)
      grad_fn = jax.jit(
          jax.grad(lambda *x: jnp.sum(utils.segment_min_or_constant(*x))),
          static_argnums=(2, 3, 4))
      grad = grad_fn(data, segment_ids, num_segments, indices_are_sorted,
                     unique_indices)
      assert np.all(jnp.isfinite(grad))

  @parameterized.parameters((False, False), (True, False), (True, True),
                            (False, True))
  def test_segment_min_or_constant_2d(self, indices_are_sorted, unique_indices):
    if unique_indices:
      data = jnp.stack([jnp.arange(6), jnp.arange(6, 0, -1)], axis=1)
      if indices_are_sorted:
        segment_ids = jnp.array([0, 1, 2, 3, 4, 5])
        expected_out = jnp.array(
            [[0, 6], [1, 5], [2, 4], [3, 3], [4, 2], [5, 1]])
        num_segments = 6
      else:
        segment_ids = jnp.array([1, 0, 2, 4, 3, -5])
        expected_out = jnp.array(
            [[1, 5], [0, 6], [2, 4], [4, 2], [3, 3]])
        num_segments = 5
    else:
      data = jnp.stack([jnp.arange(9), jnp.arange(9, 0, -1)], axis=1)
      if indices_are_sorted:
        segment_ids = jnp.array([0, 0, 0, 1, 1, 1, 2, 3, 4])
        expected_out = jnp.array(
            [[0, 7], [3, 4], [6, 3], [7, 2], [8, 1], [0, 0]])
      else:
        segment_ids = jnp.array([0, 1, 2, 0, 4, 0, 1, 1, -6])
        expected_out = jnp.array(
            [[0, 4], [1, 2], [2, 7], [0, 0], [4, 5], [0, 0]])
      num_segments = 6

    with self.subTest('nojit'):
      result = utils.segment_min_or_constant(data, segment_ids, num_segments,
                                             indices_are_sorted, unique_indices)
      np.testing.assert_allclose(result, expected_out)
      result = utils.segment_min_or_constant(
          data,
          segment_ids,
          indices_are_sorted=indices_are_sorted,
          unique_indices=unique_indices)
      num_unique_segments = jnp.max(segment_ids) + 1
      np.testing.assert_allclose(result, expected_out[:num_unique_segments])
    with self.subTest('jit'):
      result = jax.jit(utils.segment_min_or_constant, static_argnums=(2, 3, 4))(
          data, segment_ids, num_segments, indices_are_sorted, unique_indices)
      np.testing.assert_allclose(result, expected_out)

  @parameterized.parameters((True,), (False,))
  def test_segment_softmax(self, nan_data):
    data = jnp.arange(9, dtype=jnp.float32)
    segment_ids = jnp.array([0, 1, 2, 0, 4, 0, 1, 1, 0])
    num_segments = 6
    expected_out = jnp.array([3.1741429e-04, 1.8088353e-03, 1.0000000e+00,
                              6.3754367e-03, 1.0000000e+00, 4.7108460e-02,
                              2.6845494e-01, 7.2973621e-01, 9.4619870e-01])
    if nan_data:
      data = data.at[0].set(jnp.nan)
      expected_out = expected_out.at[np.array([0, 3, 5, 8])].set(jnp.nan)
    with self.subTest('nojit'):
      result = utils.segment_softmax(data, segment_ids, num_segments)
      np.testing.assert_allclose(result, expected_out)
      result = utils.segment_softmax(data, segment_ids)
      np.testing.assert_allclose(result, expected_out)
    with self.subTest('jit'):
      result = jax.jit(
          utils.segment_softmax, static_argnums=2)(data, segment_ids,
                                                   num_segments)
      np.testing.assert_allclose(result, expected_out)

  def test_partition_softmax(self):
    data = jnp.arange(9)
    partitions = jnp.array([3, 2, 4])
    sum_partitions = 9
    expected_out = np.array([0.090031, 0.244728, 0.665241, 0.268941, 0.731059,
                             0.032059, 0.087144, 0.236883, 0.643914])
    with self.subTest('nojit'):
      result = utils.partition_softmax(data, partitions, sum_partitions)
      jax.tree_util.tree_map(
          functools.partial(np.testing.assert_allclose, atol=1E-5, rtol=1E-5),
          result, expected_out)
      result = utils.partition_softmax(data, partitions)
      jax.tree_util.tree_map(
          functools.partial(np.testing.assert_allclose, atol=1E-5, rtol=1E-5),
          result, expected_out)
    with self.subTest('jit'):
      result = jax.jit(utils.partition_softmax, static_argnums=2)(
          data, partitions, sum_partitions)
      jax.tree_util.tree_map(
          functools.partial(np.testing.assert_allclose, atol=1E-5, rtol=1E-5),
          result, expected_out)

  @parameterized.named_parameters(('valid_1_no_feat', 1, 1, False, False),
                                  ('valid_5_no_feat', 5, 5, False, False),
                                  ('valid_1_nodes', 1, 1, True, False),
                                  ('valid_5_globals', 5, 5, False, True),
                                  ('valid_5_both', 5, 5, True, True),
                                  ('zero_nodes', 0, 1, False, False),
                                  ('zero_graphs', 1, 0, False, False),)
  def test_fully_connected_graph(self, n_node, n_graph, nodes, globals_):
    node_feat = np.random.rand(n_node*n_graph, 32) if nodes else None
    global_feat = np.random.rand(n_graph, 32) if globals_ else None
    with self.subTest('nojit'):
      result = utils.get_fully_connected_graph(
          n_node, n_graph, node_feat, global_feat)
      if nodes:
        self.assertLen(result.nodes, n_node*n_graph)
      if globals_:
        self.assertLen(result.globals, n_graph)
      self.assertLen(result.senders, n_node**2 * n_graph)
      self.assertLen(result.receivers, n_node**2 * n_graph)
      np.testing.assert_allclose(result.n_node, jnp.array([n_node] * n_graph))
    with self.subTest('jit'):
      result = jax.jit(utils.get_fully_connected_graph, static_argnums=[0, 1])(
          n_node, n_graph, node_feat, global_feat)
      if nodes:
        self.assertLen(result.nodes, n_node*n_graph)
      if globals_:
        self.assertLen(result.globals, n_graph)
      self.assertLen(result.senders, n_node**2 * n_graph)
      self.assertLen(result.receivers, n_node**2 * n_graph)
      np.testing.assert_allclose(result.n_node, jnp.array([n_node] * n_graph))

    with self.subTest('senders_receiver_indices'):
      if n_node > 0:
        # [0, 1, ..., n_node - 1]
        node_indices = jnp.arange(n_node)
        # [0, 1,..., n_node - 1] + [0, 1,..., n_node - 1] + ... n_node times
        # [0,..., 0, 1,..., 1,..., n_node - 1,..., n_node - 1] each n_node times
        expected_senders = np.concatenate([node_indices] * n_node, axis=0)
        expected_receivers = np.stack(
            [node_indices] * n_node, axis=-1).reshape([-1])
      else:
        expected_senders = np.array([], dtype=np.int32)
        expected_receivers = np.array([], dtype=np.int32)

      # Check sender and receivers on each graph in the batch.
      for result_graph in utils.unbatch(result):
        np.testing.assert_allclose(result_graph.senders, expected_senders)
        np.testing.assert_allclose(result_graph.receivers, expected_receivers)

  @parameterized.named_parameters(('valid_1_no_feat', 1, 1),
                                  ('valid_5_no_feat', 5, 5),
                                  ('zero_nodes', 0, 1),
                                  ('zero_graphs', 1, 0),)
  def test_fully_connected_graph_no_self_edges(self, n_node, n_graph):

    # `test_fully_connected_graph` already tests the case `add_self_edges=True`
    # so all that is left to test is that if we set `add_self_edges=False` we
    # get the same edges, except for the self-edges (although order may differ).
    graph_with_self_edges = utils.get_fully_connected_graph(
        n_node, n_graph, add_self_edges=True)
    graph_without_self_edges = utils.get_fully_connected_graph(
        n_node, n_graph, add_self_edges=False)

    # We will use sets to compare the order, since the order is not preserved
    # due to the usage of `np.roll` (e.g. if you remove the self edges after
    # add_self_edges=True, the remaining edges are in a different order than if
    # add_self_edges=False).
    send_recv_actual = {
        (s, r) for s, r in zip(
            np.asarray(graph_without_self_edges.senders),
            np.asarray(graph_without_self_edges.receivers))}

    # Remove the self edges by hand from `graph_with_self_edges`
    mask_self_edges = (
        graph_with_self_edges.senders == graph_with_self_edges.receivers)
    send_recv_expected = {
        (s, r) for s, r in zip(
            np.asarray(graph_with_self_edges.senders[~mask_self_edges]),
            np.asarray(graph_with_self_edges.receivers[~mask_self_edges]))}
    self.assertSetEqual(send_recv_actual, send_recv_expected)

  @parameterized.named_parameters(('with_self_edges', True),
                                  ('without_self_edges', False),)
  def test_fully_connected_graph_order_edges(self, add_self_edges):
    # This helps documenting the order of the output edges, so we are aware
    # in case we accidentally change it.
    graph_batch = utils.get_fully_connected_graph(
        n_node_per_graph=3,
        n_graph=1,
        add_self_edges=add_self_edges)

    if add_self_edges:
      np.testing.assert_array_equal(
          graph_batch.senders, [0, 1, 2] * 3)
      np.testing.assert_array_equal(
          graph_batch.receivers, [0] * 3 + [1] * 3 + [2] * 3)
    else:
<<<<<<< HEAD
      self.assertSequenceEqual(graph_batch.senders, [1, 2, 2, 0, 0, 1])
      self.assertSequenceEqual(graph_batch.receivers, [0, 0, 1, 1, 2, 2])
      
=======
      np.testing.assert_array_equal(graph_batch.senders, [1, 2, 2, 0, 0, 1])
      np.testing.assert_array_equal(graph_batch.receivers, [0, 0, 1, 1, 2, 2])


>>>>>>> 31cf4117
class ConcatenatedArgsWrapperTest(parameterized.TestCase):

  @parameterized.parameters(
      ([], {'a': np.array([10, 2])}, -1),
      ([np.array([10, 5])], {'a': np.array([10, 2])}, -1),
      ([np.array([10, 5]), np.array([10, 3])], {'a': np.array([10, 2])}, -1),
      ([np.array([10, 5]), np.array([10, 3])], {}, -1),
      ([{'a': np.array([10, 2]), 'b': np.array([10, 4])}],
       {'c': np.array([10, 3])}, 1),
      ([{'a': np.array([2, 10]), 'b': np.array([4, 10])}],
       {'c': np.array([3, 10])}, 0))
  def test_single_arg(self, args_shapes, kwargs_shapes, axis):
    args = tree.tree_map(lambda x: np.random.randn(*x), args_shapes)
    kwargs = {k: np.random.randn(*shape) for k, shape in kwargs_shapes.items()}

    @utils.concatenated_args(axis=axis)
    def update_fn(feat):
      return feat

    out = update_fn(*args, **kwargs)
    expected_out = jnp.concatenate(
        list(tree.tree_flatten(args)[0]) + list(tree.tree_flatten(kwargs)[0]),
        axis=axis)
    np.testing.assert_allclose(out, expected_out)


_DB_NUM_NODES = (10, 15)
_DB_NODE_SHAPE = (3, 4, 1)
_DB_NUM_EDGES = (12, 17)
_DB_EDGE_SHAPE = (4, 3)
_DB_GLOBAL_SHAPE = (2, 3, 1, 4)


def _make_dynamic_batch_graph(
    add_globals,
    num_nodes=_DB_NUM_NODES,
    num_edges=_DB_NUM_EDGES,
):
  total_num_edges = sum(num_edges)
  total_num_nodes = sum(num_nodes)
  g_ = _make_nest(
      np.random.normal(size=_DB_GLOBAL_SHAPE)) if add_globals else {}
  return graph.GraphsTuple(
      nodes=_make_nest(
          np.random.normal(size=(total_num_nodes,) + _DB_NODE_SHAPE)),
      edges=_make_nest(
          np.random.normal(size=(total_num_edges,) + _DB_EDGE_SHAPE)),
      n_edge=np.array(num_edges),
      n_node=np.array(num_nodes),
      senders=np.random.randint(
          0, total_num_nodes, size=total_num_edges, dtype=np.int32),
      receivers=np.random.randint(
          0, total_num_nodes, size=total_num_edges, dtype=np.int32),
      globals=g_)


class DynamicBatchTest(parameterized.TestCase):

  def setUp(self):
    super().setUp()
    os.environ['XLA_FLAGS'] = '--xla_force_host_platform_device_count=4'
    xla_bridge.get_backend.cache_clear()
    self._global_graph = _make_dynamic_batch_graph(add_globals=True)
    self._global_small_graph = _make_dynamic_batch_graph(
        add_globals=True, num_nodes=(5, 7), num_edges=(6, 8))

  @parameterized.named_parameters(
      ('graph_with_globals_n_node_hit', True, {
          'n_node': sum(_DB_NUM_NODES) + 1,
          'n_edge': sum(_DB_NUM_EDGES) + 100,
          'n_graph': len(_DB_NUM_EDGES) + 100
      }),
      ('graph_with_globals_n_edge_hit', True, {
          'n_node': sum(_DB_NUM_NODES) + 100,
          'n_edge': sum(_DB_NUM_EDGES),
          'n_graph': len(_DB_NUM_EDGES) + 100
      }),
      ('graph_with_globals_n_graph_hit', True, {
          'n_node': sum(_DB_NUM_NODES) + 100,
          'n_edge': sum(_DB_NUM_EDGES) + 100,
          'n_graph': len(_DB_NUM_EDGES) + 1
      }),
      (
          'graph_with_globals_no_budget_hit',
          False,
          {
              # Add enough padding so not enough for a single extra graph.
              'n_node': sum(_DB_NUM_NODES) + 5,
              'n_edge': sum(_DB_NUM_EDGES) + 5,
              'n_graph': len(_DB_NUM_EDGES) + 5
          }),
      (
          'graph_no_globals_no_budget_hit',
          False,
          {
              # Add enough padding so not enough for a single extra graph.
              'n_node': sum(_DB_NUM_NODES) + 5,
              'n_edge': sum(_DB_NUM_EDGES) + 5,
              'n_graph': len(_DB_NUM_EDGES) + 5
          }),
      (
          'graph_nests_no_globals_no_budget_hit',
          False,
          {
              # Add enough padding so not enough for a single extra graph.
              'n_node': sum(_DB_NUM_NODES) + 5,
              'n_edge': sum(_DB_NUM_EDGES) + 5,
              'n_graph': len(_DB_NUM_EDGES) + 5
          }))
  def test_dynamically_batch(self, use_globals, batch_kwargs):

    def graph_iterator():
      graphs = [
          _make_dynamic_batch_graph(add_globals=use_globals) for x in range(4)]
      return iter(graphs + utils.unbatch_np(graphs[-1]))

    batched_dataset = utils.dynamically_batch(graph_iterator(),
                                              **batch_kwargs)
    batched_graphs = []
    while True:
      try:
        batched_graphs.append(next(batched_dataset))
      except StopIteration:
        break

    self.assertLen(batched_graphs, 5)
    for batch_graphs in batched_graphs:
      batch_nodes = jax.tree_util.tree_flatten(batch_graphs.nodes)[0]
      for nodes in batch_nodes:
        self.assertEqual(nodes.shape[0], batch_kwargs['n_node'])
      batch_edges = jax.tree_util.tree_flatten(batch_graphs.edges)[0]
      for edges in batch_edges:
        self.assertEqual(edges.shape[0], batch_kwargs['n_edge'])
      self.assertLen(batch_graphs.n_node, batch_kwargs['n_graph'])
      self.assertEqual(
          utils.get_number_of_padding_with_graphs_nodes(batch_graphs),
          batch_kwargs['n_node'] - sum(_DB_NUM_NODES))
      self.assertEqual(
          utils.get_number_of_padding_with_graphs_edges(batch_graphs),
          batch_kwargs['n_edge'] - sum(_DB_NUM_EDGES))

  def test_too_big_graphs_tuple(self):
    with self.subTest('test_too_big_nodes'):
      iterator = utils.dynamically_batch(
          iter([self._global_graph]), n_node=15, n_edge=50, n_graph=10)
      self.assertRaisesRegex(
          RuntimeError, 'Found graph bigger than batch size.*',
          lambda: next(iterator))
    with self.subTest('test_too_big_edges'):
      iterator = utils.dynamically_batch(
          iter([self._global_graph]), n_node=26, n_edge=15, n_graph=10)
      self.assertRaisesRegex(
          RuntimeError, 'Found graph bigger than batch size.*',
          lambda: next(iterator))
    with self.subTest('test_too_big_graphs'):
      iterator = utils.dynamically_batch(
          iter([self._global_graph]), n_node=50, n_edge=50, n_graph=1)
      self.assertRaisesRegex(
          ValueError, 'The number of graphs*',
          lambda: next(iterator))
    with self.subTest('test_too_big_fails_gracefully'):
      # Ensure that dynamically_batch() returns the accumulated batch before
      # raising an exception.
      iterator = utils.dynamically_batch(
          iter([self._global_small_graph, self._global_graph]),
          n_node=15, n_edge=15, n_graph=10)
      next(iterator)
      self.assertRaisesRegex(
          RuntimeError, 'Found graph bigger than batch size.*',
          lambda: next(iterator))

  def test_not_enough_graphs(self):
    iterator = utils.dynamically_batch(
        iter([self._global_graph]), n_node=5, n_edge=5, n_graph=1)
    self.assertRaisesRegex(
        ValueError, 'The number of graphs*', lambda: next(iterator))


class ZeroOutTest(parameterized.TestCase):

  def _assert_values_for_graph(self, padded_graph, wrapper):
    # Make padded graph values non zero.
    padded_graph = padded_graph._replace(
        nodes=tree.tree_map(lambda x: x - 1., padded_graph.nodes),
        edges=tree.tree_map(lambda x: x - 1., padded_graph.edges),
        globals=tree.tree_map(lambda x: x - 1., padded_graph.globals))
    true_valid_graph = utils.unbatch(padded_graph)[0]
    if wrapper:
      zeroed_graph_net = utils.with_zero_out_padding_outputs(lambda x: x)
      zeroed_padded_graph = zeroed_graph_net(padded_graph)
    else:
      zeroed_padded_graph = utils.zero_out_padding(padded_graph)
    graphs = utils.unbatch(zeroed_padded_graph)
    valid_graph = graphs[0]
    padding_graphs = graphs[1:]
    tree.tree_map(np.testing.assert_array_equal, valid_graph.nodes,
                  true_valid_graph.nodes)
    for padding_graph in padding_graphs:
      tree.tree_map(
          lambda x: np.testing.assert_array_equal(x, jnp.zeros_like(x)),
          padding_graph.nodes)

  @parameterized.parameters(True, False)
  def test_zero_padding_values(self, wrapper):
    g = _get_random_graph(max_n_graph=1)
    with self.subTest('test_all_padded_features'):
      self._assert_values_for_graph(
          utils.pad_with_graphs(g, n_node=20, n_edge=20, n_graph=3),
          wrapper=wrapper)
    with self.subTest('test_no_edge_features'):
      self._assert_values_for_graph(
          utils.pad_with_graphs(
              g, n_node=sum(g.n_node) + 1, n_edge=sum(g.n_edge), n_graph=3),
          wrapper=wrapper)
    with self.subTest('test_no_extra_graph_features'):
      self._assert_values_for_graph(
          utils.pad_with_graphs(
              g, n_node=sum(g.n_node) + 1, n_edge=sum(g.n_edge), n_graph=2),
          wrapper=wrapper)


class AdjacencyMatrixTest(parameterized.TestCase):

  def test_sparse_matrix_to_graphs_tuple(self):
    """Tests sparse COO matrix is correctly converted to a GraphsTuple."""
    _, sparse_adj_matrices, expected_graphs = _get_list_matrix()
    for (sparse_matrix,
         expected_graph) in zip(sparse_adj_matrices, expected_graphs):
      senders, receivers, values, n_node = sparse_matrix
      from_sparse_graph = utils.\
          sparse_matrix_to_graphs_tuple(senders, receivers, values, n_node)
      jax.tree_util.tree_map(np.testing.assert_allclose,
                             from_sparse_graph, expected_graph)


if __name__ == '__main__':
  absltest.main()<|MERGE_RESOLUTION|>--- conflicted
+++ resolved
@@ -894,16 +894,10 @@
       np.testing.assert_array_equal(
           graph_batch.receivers, [0] * 3 + [1] * 3 + [2] * 3)
     else:
-<<<<<<< HEAD
-      self.assertSequenceEqual(graph_batch.senders, [1, 2, 2, 0, 0, 1])
-      self.assertSequenceEqual(graph_batch.receivers, [0, 0, 1, 1, 2, 2])
-      
-=======
       np.testing.assert_array_equal(graph_batch.senders, [1, 2, 2, 0, 0, 1])
       np.testing.assert_array_equal(graph_batch.receivers, [0, 0, 1, 1, 2, 2])
 
 
->>>>>>> 31cf4117
 class ConcatenatedArgsWrapperTest(parameterized.TestCase):
 
   @parameterized.parameters(
